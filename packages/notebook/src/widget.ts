--- conflicted
+++ resolved
@@ -1422,15 +1422,8 @@
           this._mouseMode = 'couldDrag';
           document.addEventListener('mouseup', this, true);
           document.addEventListener('mousemove', this, true);
-<<<<<<< HEAD
-
           event.preventDefault();
         }
-
-=======
-          event.preventDefault();
-        }
->>>>>>> 6564865a
       }
     } else {
       // If there is a click event in the notebook, but not on any cells,
