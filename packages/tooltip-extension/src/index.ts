// Copyright (c) Jupyter Development Team.
// Distributed under the terms of the Modified BSD License.

import { Kernel, KernelMessage, Session } from '@jupyterlab/services';

import { find, toArray } from '@lumino/algorithm';

import { JSONObject } from '@lumino/coreutils';

import { Widget } from '@lumino/widgets';

import { Text } from '@jupyterlab/coreutils';

import {
  JupyterFrontEnd,
  JupyterFrontEndPlugin
} from '@jupyterlab/application';

import { CodeEditor } from '@jupyterlab/codeeditor';

import { IConsoleTracker } from '@jupyterlab/console';

import { IEditorTracker } from '@jupyterlab/fileeditor';

import { INotebookTracker } from '@jupyterlab/notebook';

import { IRenderMimeRegistry } from '@jupyterlab/rendermime';

import { ITooltipManager, Tooltip } from '@jupyterlab/tooltip';

/**
 * The command IDs used by the tooltip plugin.
 */
namespace CommandIDs {
  export const dismiss = 'tooltip:dismiss';

  export const launchConsole = 'tooltip:launch-console';

  export const launchNotebook = 'tooltip:launch-notebook';

  export const launchFile = 'tooltip:launch-file';
}

/**
 * The main tooltip manager plugin.
 */
const manager: JupyterFrontEndPlugin<ITooltipManager> = {
  id: '@jupyterlab/tooltip-extension:manager',
  autoStart: true,
  provides: ITooltipManager,
  activate: (app: JupyterFrontEnd): ITooltipManager => {
    let tooltip: Tooltip | null = null;

    // Add tooltip dismiss command.
    app.commands.addCommand(CommandIDs.dismiss, {
      execute: () => {
        if (tooltip) {
          tooltip.dispose();
          tooltip = null;
        }
      }
    });

    return {
      invoke(options: ITooltipManager.IOptions): Promise<void> {
        const detail: 0 | 1 = 0;
        const { anchor, editor, kernel, rendermime } = options;

        if (tooltip) {
          tooltip.dispose();
          tooltip = null;
        }

        return Private.fetch({ detail, editor, kernel })
          .then(bundle => {
            tooltip = new Tooltip({ anchor, bundle, editor, rendermime });
            Widget.attach(tooltip, document.body);
          })
          .catch(() => {
            /* Fails silently. */
          });
      }
    };
  }
};

/**
 * The console tooltip plugin.
 */
const consoles: JupyterFrontEndPlugin<void> = {
  id: '@jupyterlab/tooltip-extension:consoles',
  autoStart: true,
  requires: [ITooltipManager, IConsoleTracker],
  activate: (
    app: JupyterFrontEnd,
    manager: ITooltipManager,
    consoles: IConsoleTracker
  ): void => {
    // Add tooltip launch command.
    app.commands.addCommand(CommandIDs.launchConsole, {
      execute: () => {
        const parent = consoles.currentWidget;

        if (!parent) {
          return;
        }

        const anchor = parent.content.console;
<<<<<<< HEAD
        const editor = anchor.promptCell?.editor;
        const kernel = anchor.session.kernel;
=======
        const editor = anchor.promptCell.editor;
        const kernel = anchor.sessionContext.session?.kernel;
>>>>>>> 28cef062
        const rendermime = anchor.rendermime;

        // If all components necessary for rendering exist, create a tooltip.
        if (!!editor && !!kernel && !!rendermime) {
          return manager.invoke({ anchor, editor, kernel, rendermime });
        }
      }
    });
  }
};

/**
 * The notebook tooltip plugin.
 */
const notebooks: JupyterFrontEndPlugin<void> = {
  id: '@jupyterlab/tooltip-extension:notebooks',
  autoStart: true,
  requires: [ITooltipManager, INotebookTracker],
  activate: (
    app: JupyterFrontEnd,
    manager: ITooltipManager,
    notebooks: INotebookTracker
  ): void => {
    // Add tooltip launch command.
    app.commands.addCommand(CommandIDs.launchNotebook, {
      execute: () => {
        const parent = notebooks.currentWidget;

        if (!parent) {
          return;
        }

        const anchor = parent.content;
<<<<<<< HEAD
        const editor = anchor.activeCell?.editor;
        const kernel = parent.session.kernel;
=======
        const editor = anchor.activeCell.editor;
        const kernel = parent.sessionContext.session?.kernel;
>>>>>>> 28cef062
        const rendermime = anchor.rendermime;

        // If all components necessary for rendering exist, create a tooltip.
        if (!!editor && !!kernel && !!rendermime) {
          return manager.invoke({ anchor, editor, kernel, rendermime });
        }
      }
    });
  }
};

/**
 * The file editor tooltip plugin.
 */
const files: JupyterFrontEndPlugin<void> = {
  id: '@jupyterlab/tooltip-extension:files',
  autoStart: true,
  requires: [ITooltipManager, IEditorTracker, IRenderMimeRegistry],
  activate: (
    app: JupyterFrontEnd,
    manager: ITooltipManager,
    editorTracker: IEditorTracker,
    rendermime: IRenderMimeRegistry
  ): void => {
    // Keep a list of active ISessions so that we can
    // clean them up when they are no longer needed.
    const activeSessions: {
      [id: string]: Session.ISessionConnection;
    } = {};

    const sessions = app.serviceManager.sessions;
    // When the list of running sessions changes,
    // check to see if there are any kernels with a
    // matching path for the file editors.
    const onRunningChanged = (
      sender: Session.IManager,
      models: Session.IModel[]
    ) => {
      editorTracker.forEach(file => {
        const model = find(models, m => file.context.path === m.path);
        if (model) {
          const oldSession = activeSessions[file.id];
          // If there is a matching path, but it is the same
          // session as we previously had, do nothing.
          if (oldSession && oldSession.id === model.id) {
            return;
          }
          // Otherwise, dispose of the old session and reset to
          // a new CompletionConnector.
          if (oldSession) {
            delete activeSessions[file.id];
            oldSession.dispose();
          }
          const session = sessions.connectTo({ model });
          activeSessions[file.id] = session;
        } else {
          const session = activeSessions[file.id];
          if (session) {
            session.dispose();
            delete activeSessions[file.id];
          }
        }
      });
    };
    onRunningChanged(sessions, toArray(sessions.running()));
    sessions.runningChanged.connect(onRunningChanged);

    // Clean up after a widget when it is disposed
    editorTracker.widgetAdded.connect((sender, widget) => {
      widget.disposed.connect(w => {
        const session = activeSessions[w.id];
        if (session) {
          session.dispose();
          delete activeSessions[w.id];
        }
      });
    });

    // Add tooltip launch command.
    app.commands.addCommand(CommandIDs.launchFile, {
      execute: async () => {
        const parent = editorTracker.currentWidget;
        const kernel =
          parent &&
          activeSessions[parent.id] &&
          activeSessions[parent.id].kernel;
        if (!kernel) {
          return;
        }
        const anchor = parent!.content;
        const editor = anchor?.editor;

        // If all components necessary for rendering exist, create a tooltip.
        if (!!editor && !!kernel && !!rendermime) {
          return manager.invoke({ anchor, editor, kernel, rendermime });
        }
      }
    });
  }
};

/**
 * Export the plugins as default.
 */
const plugins: JupyterFrontEndPlugin<any>[] = [
  manager,
  consoles,
  notebooks,
  files
];
export default plugins;

/**
 * A namespace for private data.
 */
namespace Private {
  /**
   * A counter for outstanding requests.
   */
  let pending = 0;

  export interface IFetchOptions {
    /**
     * The detail level requested from the API.
     *
     * #### Notes
     * The only acceptable values are 0 and 1. The default value is 0.
     * @see http://jupyter-client.readthedocs.io/en/latest/messaging.html#introspection
     */
    detail?: 0 | 1;

    /**
     * The referent editor for the tooltip.
     */
    editor: CodeEditor.IEditor;

    /**
     * The kernel against which the API request will be made.
     */
    kernel: Kernel.IKernelConnection;
  }

  /**
   * Fetch a tooltip's content from the API server.
   */
  export function fetch(options: IFetchOptions): Promise<JSONObject> {
    let { detail, editor, kernel } = options;
    let code = editor.model.value.text;
    let position = editor.getCursorPosition();
    let offset = Text.jsIndexToCharIndex(editor.getOffsetAt(position), code);

    // Clear hints if the new text value is empty or kernel is unavailable.
    if (!code || !kernel) {
      return Promise.reject(void 0);
    }

    let contents: KernelMessage.IInspectRequestMsg['content'] = {
      code,
      cursor_pos: offset,
      detail_level: detail || 0
    };
    let current = ++pending;

    return kernel.requestInspect(contents).then(msg => {
      let value = msg.content;

      // If a newer request is pending, bail.
      if (current !== pending) {
        return Promise.reject(void 0) as Promise<JSONObject>;
      }

      // If request fails or returns negative results, bail.
      if (value.status !== 'ok' || !value.found) {
        return Promise.reject(void 0) as Promise<JSONObject>;
      }

      return Promise.resolve(value.data);
    });
  }
}<|MERGE_RESOLUTION|>--- conflicted
+++ resolved
@@ -106,13 +106,8 @@
         }
 
         const anchor = parent.content.console;
-<<<<<<< HEAD
         const editor = anchor.promptCell?.editor;
-        const kernel = anchor.session.kernel;
-=======
-        const editor = anchor.promptCell.editor;
         const kernel = anchor.sessionContext.session?.kernel;
->>>>>>> 28cef062
         const rendermime = anchor.rendermime;
 
         // If all components necessary for rendering exist, create a tooltip.
@@ -146,13 +141,8 @@
         }
 
         const anchor = parent.content;
-<<<<<<< HEAD
         const editor = anchor.activeCell?.editor;
-        const kernel = parent.session.kernel;
-=======
-        const editor = anchor.activeCell.editor;
         const kernel = parent.sessionContext.session?.kernel;
->>>>>>> 28cef062
         const rendermime = anchor.rendermime;
 
         // If all components necessary for rendering exist, create a tooltip.
