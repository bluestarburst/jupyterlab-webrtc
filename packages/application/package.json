--- conflicted
+++ resolved
@@ -1,11 +1,6 @@
 {
-<<<<<<< HEAD
-  "name": "@jupyterlab-webrtc/application",
-  "version": "0.0.1",
-=======
   "name": "@jupyterlab/application",
   "version": "4.4.0-rc.1",
->>>>>>> a911ae62
   "description": "JupyterLab - Application",
   "homepage": "https://github.com/bluestarburst/jupyterlab-webrtc",
   "bugs": {
