/*-----------------------------------------------------------------------------
| Copyright (c) Jupyter Development Team.
| Distributed under the terms of the Modified BSD License.
|----------------------------------------------------------------------------*/

import { AttachmentsResolver } from '@jupyterlab/attachments';

import { IClientSession } from '@jupyterlab/apputils';

import { IChangedArgs, ActivityMonitor } from '@jupyterlab/coreutils';

import { CodeEditor, CodeEditorWrapper } from '@jupyterlab/codeeditor';

import { IObservableMap } from '@jupyterlab/observables';

import {
  OutputArea,
  SimplifiedOutputArea,
  IOutputPrompt,
  OutputPrompt,
  IStdin,
  Stdin
} from '@jupyterlab/outputarea';

import {
  IRenderMime,
  MimeModel,
  IRenderMimeRegistry
} from '@jupyterlab/rendermime';

import { KernelMessage, Kernel } from '@jupyterlab/services';

import { JSONValue, PromiseDelegate, JSONObject } from '@phosphor/coreutils';

import { Message } from '@phosphor/messaging';

import { PanelLayout, Panel, Widget } from '@phosphor/widgets';

import { InputCollapser, OutputCollapser } from './collapser';

import {
  CellHeader,
  CellFooter,
  ICellHeader,
  ICellFooter
} from './headerfooter';

import { InputArea, IInputPrompt, InputPrompt } from './inputarea';

import {
  ICellModel,
  ICodeCellModel,
  IMarkdownCellModel,
  IRawCellModel
} from './model';

import { InputPlaceholder, OutputPlaceholder } from './placeholder';

/**
 * The CSS class added to cell widgets.
 */
const CELL_CLASS = 'jp-Cell';

/**
 * The CSS class added to the cell header.
 */
const CELL_HEADER_CLASS = 'jp-Cell-header';

/**
 * The CSS class added to the cell footer.
 */
const CELL_FOOTER_CLASS = 'jp-Cell-footer';

/**
 * The CSS class added to the cell input wrapper.
 */
const CELL_INPUT_WRAPPER_CLASS = 'jp-Cell-inputWrapper';

/**
 * The CSS class added to the cell output wrapper.
 */
const CELL_OUTPUT_WRAPPER_CLASS = 'jp-Cell-outputWrapper';

/**
 * The CSS class added to the cell input area.
 */
const CELL_INPUT_AREA_CLASS = 'jp-Cell-inputArea';

/**
 * The CSS class added to the cell output area.
 */
const CELL_OUTPUT_AREA_CLASS = 'jp-Cell-outputArea';

/**
 * The CSS class added to the cell input collapser.
 */
const CELL_INPUT_COLLAPSER_CLASS = 'jp-Cell-inputCollapser';

/**
 * The CSS class added to the cell output collapser.
 */
const CELL_OUTPUT_COLLAPSER_CLASS = 'jp-Cell-outputCollapser';

/**
 * The class name added to the cell when readonly.
 */
const READONLY_CLASS = 'jp-mod-readOnly';

/**
 * The class name added to code cells.
 */
const CODE_CELL_CLASS = 'jp-CodeCell';

/**
 * The class name added to markdown cells.
 */
const MARKDOWN_CELL_CLASS = 'jp-MarkdownCell';

/**
 * The class name added to rendered markdown output widgets.
 */
const MARKDOWN_OUTPUT_CLASS = 'jp-MarkdownOutput';

/**
 * The class name added to raw cells.
 */
const RAW_CELL_CLASS = 'jp-RawCell';

/**
 * The class name added to a rendered input area.
 */
const RENDERED_CLASS = 'jp-mod-rendered';

const NO_OUTPUTS_CLASS = 'jp-mod-noOutputs';

/**
 * The text applied to an empty markdown cell.
 */
const DEFAULT_MARKDOWN_TEXT = 'Type Markdown and LaTeX: $ α^2 $';

/**
 * The timeout to wait for change activity to have ceased before rendering.
 */
const RENDER_TIMEOUT = 1000;

/******************************************************************************
 * Cell
 ******************************************************************************/

/**
 * A base cell widget.
 */
export class Cell extends Widget {
  /**
   * Construct a new base cell widget.
   */
  constructor(options: Cell.IOptions) {
    super();
    this.addClass(CELL_CLASS);
    let model = (this._model = options.model);
    let contentFactory = (this.contentFactory =
      options.contentFactory || Cell.defaultContentFactory);
    this.layout = new PanelLayout();

    // Header
    let header = contentFactory.createCellHeader();
    header.addClass(CELL_HEADER_CLASS);
    (this.layout as PanelLayout).addWidget(header);

    // Input
    let inputWrapper = (this._inputWrapper = new Panel());
    inputWrapper.addClass(CELL_INPUT_WRAPPER_CLASS);
    let inputCollapser = new InputCollapser();
    inputCollapser.addClass(CELL_INPUT_COLLAPSER_CLASS);
    let input = (this._input = new InputArea({
      model,
      contentFactory,
      updateOnShow: options.updateEditorOnShow
    }));
    input.addClass(CELL_INPUT_AREA_CLASS);
    inputWrapper.addWidget(inputCollapser);
    inputWrapper.addWidget(input);
    (this.layout as PanelLayout).addWidget(inputWrapper);

    this._inputPlaceholder = new InputPlaceholder(() => {
      this.inputHidden = !this.inputHidden;
    });

    // Footer
    let footer = this.contentFactory.createCellFooter();
    footer.addClass(CELL_FOOTER_CLASS);
    (this.layout as PanelLayout).addWidget(footer);

    // Editor settings
    if (options.editorConfig) {
      Object.keys(options.editorConfig).forEach(
        (key: keyof CodeEditor.IConfig) => {
          this.editor.setOption(key, options.editorConfig[key]);
        }
      );
    }

    model.metadata.changed.connect(this.onMetadataChanged, this);
  }

  /**
   * Initialize view state from model.
   *
   * #### Notes
   * Should be called after construction. For convenience, returns this, so it
   * can be chained in the construction, like `new Foo().initializeState();`
   */
  initializeState(): this {
    this.loadCollapseState();
    this.loadEditableState();
    return this;
  }

  /**
   * The content factory used by the widget.
   */
  readonly contentFactory: Cell.IContentFactory;

  /**
   * Get the prompt node used by the cell.
   */
  get promptNode(): HTMLElement {
    if (!this._inputHidden) {
      return this._input.promptNode;
    } else {
      return (this._inputPlaceholder.node as HTMLElement)
        .firstElementChild as HTMLElement;
    }
  }

  /**
   * Get the CodeEditorWrapper used by the cell.
   */
  get editorWidget(): CodeEditorWrapper {
    return this._input.editorWidget;
  }

  /**
   * Get the CodeEditor used by the cell.
   */
  get editor(): CodeEditor.IEditor {
    return this._input.editor;
  }

  /**
   * Get the model used by the cell.
   */
  get model(): ICellModel {
    return this._model;
  }

  /**
   * Get the input area for the cell.
   */
  get inputArea(): InputArea {
    return this._input;
  }

  /**
   * The read only state of the cell.
   */
  get readOnly(): boolean {
    return this._readOnly;
  }
  set readOnly(value: boolean) {
    if (value === this._readOnly) {
      return;
    }
    this._readOnly = value;
    if (this.syncEditable) {
      this.saveEditableState();
    }
    this.update();
  }

  /**
   * Save view editable state to model
   */
  saveEditableState() {
    const { metadata } = this.model;
    const current = metadata.get('editable');

    if (
      (this.readOnly && current === false) ||
      (!this.readOnly && current === undefined)
    ) {
      return;
    }

    if (this.readOnly) {
      this.model.metadata.set('editable', false);
    } else {
      this.model.metadata.delete('editable');
    }
  }

  /**
   * Load view editable state from model.
   */
  loadEditableState() {
    this.readOnly = this.model.metadata.get('editable') === false;
  }

  /**
   * A promise that resolves when the widget renders for the first time.
   */
  get ready(): Promise<void> {
    return Promise.resolve(undefined);
  }

  /**
   * Set the prompt for the widget.
   */
  setPrompt(value: string): void {
    this._input.setPrompt(value);
  }

  /**
   * The view state of input being hidden.
   */
  get inputHidden(): boolean {
    return this._inputHidden;
  }
  set inputHidden(value: boolean) {
    if (this._inputHidden === value) {
      return;
    }
    let layout = this._inputWrapper.layout as PanelLayout;
    if (value) {
      this._input.parent = null;
      layout.addWidget(this._inputPlaceholder);
    } else {
      this._inputPlaceholder.parent = null;
      layout.addWidget(this._input);
    }
    this._inputHidden = value;
    if (this.syncCollapse) {
      this.saveCollapseState();
    }
    this.handleInputHidden(value);
  }

  /**
   * Save view collapse state to model
   */
  saveCollapseState() {
    const jupyter = { ...(this.model.metadata.get('jupyter') as any) };

    if (
      (this.inputHidden && jupyter.source_hidden === true) ||
      (!this.inputHidden && jupyter.source_hidden === undefined)
    ) {
      return;
    }

    if (this.inputHidden) {
      jupyter.source_hidden = true;
    } else {
      delete jupyter.source_hidden;
    }
    if (Object.keys(jupyter).length === 0) {
      this.model.metadata.delete('jupyter');
    } else {
      this.model.metadata.set('jupyter', jupyter);
    }
  }

  /**
   * Revert view collapse state from model.
   */
  loadCollapseState() {
    const jupyter = (this.model.metadata.get('jupyter') as any) || {};
    this.inputHidden = !!jupyter.source_hidden;
  }

  /**
   * Handle the input being hidden.
   *
   * #### Notes
   * This is called by the `inputHidden` setter so that subclasses
   * can perform actions upon the input being hidden without accessing
   * private state.
   */
  protected handleInputHidden(value: boolean): void {
    return;
  }

  /**
   * Whether to sync the collapse state to the cell model.
   */
  get syncCollapse(): boolean {
    return this._syncCollapse;
  }
  set syncCollapse(value: boolean) {
    if (this._syncCollapse === value) {
      return;
    }
    this._syncCollapse = value;
    if (value) {
      this.loadCollapseState();
    }
  }

  /**
   * Whether to sync the editable state to the cell model.
   */
  get syncEditable(): boolean {
    return this._syncEditable;
  }
  set syncEditable(value: boolean) {
    if (this._syncEditable === value) {
      return;
    }
    this._syncEditable = value;
    if (value) {
      this.loadEditableState();
    }
  }

  /**
   * Clone the cell, using the same model.
   */
  clone(): Cell {
    let constructor = this.constructor as typeof Cell;
    return new constructor({
      model: this.model,
      contentFactory: this.contentFactory
    });
  }

  /**
   * Dispose of the resources held by the widget.
   */
  dispose() {
    // Do nothing if already disposed.
    if (this.isDisposed) {
      return;
    }
    this._input = null;
    this._model = null;
    this._inputWrapper = null;
    this._inputPlaceholder = null;
    super.dispose();
  }

  /**
   * Handle `after-attach` messages.
   */
  protected onAfterAttach(msg: Message): void {
    this.update();
  }

  /**
   * Handle `'activate-request'` messages.
   */
  protected onActivateRequest(msg: Message): void {
    this.editor.focus();
  }

  /**
   * Handle `fit-request` messages.
   */
  protected onFitRequest(msg: Message): void {
    // need this for for when a theme changes font size
    this.editor.refresh();
  }

  /**
   * Handle `update-request` messages.
   */
  protected onUpdateRequest(msg: Message): void {
    if (!this._model) {
      return;
    }
    // Handle read only state.
    if (this.editor.getOption('readOnly') !== this._readOnly) {
      this.editor.setOption('readOnly', this._readOnly);
      this.toggleClass(READONLY_CLASS, this._readOnly);
    }
  }

  /**
   * Handle changes in the metadata.
   */
  protected onMetadataChanged(
    model: IObservableMap<JSONValue>,
    args: IObservableMap.IChangedArgs<JSONValue>
  ): void {
    switch (args.key) {
      case 'jupyter':
        if (this.syncCollapse) {
          this.loadCollapseState();
        }
        break;
      case 'editable':
        if (this.syncEditable) {
          this.loadEditableState();
        }
        break;
      default:
        break;
    }
  }

  private _readOnly = false;
  private _model: ICellModel = null;
  private _inputHidden = false;
  private _input: InputArea = null;
  private _inputWrapper: Widget = null;
  private _inputPlaceholder: InputPlaceholder = null;
  private _syncCollapse = false;
  private _syncEditable = false;
}

/**
 * The namespace for the `Cell` class statics.
 */
export namespace Cell {
  /**
   * An options object for initializing a cell widget.
   */
  export interface IOptions {
    /**
     * The model used by the cell.
     */
    model: ICellModel;

    /**
     * The factory object for customizable cell children.
     */
    contentFactory?: IContentFactory;

    /**
     * The configuration options for the text editor widget.
     */
    editorConfig?: Partial<CodeEditor.IConfig>;

    /**
     * Whether to send an update request to the editor when it is shown.
     */
    updateEditorOnShow?: boolean;
  }

  /**
   * The factory object for customizable cell children.
   *
   * This is used to allow users of cells to customize child content.
   *
   * This inherits from `OutputArea.IContentFactory` to avoid needless nesting and
   * provide a single factory object for all notebook/cell/outputarea related
   * widgets.
   */
  export interface IContentFactory
    extends OutputArea.IContentFactory,
      InputArea.IContentFactory {
    /**
     * Create a new cell header for the parent widget.
     */
    createCellHeader(): ICellHeader;

    /**
     * Create a new cell header for the parent widget.
     */
    createCellFooter(): ICellFooter;
  }

  /**
   * The default implementation of an `IContentFactory`.
   *
   * This includes a CodeMirror editor factory to make it easy to use out of the box.
   */
  export class ContentFactory implements IContentFactory {
    /**
     * Create a content factory for a cell.
     */
    constructor(options: ContentFactory.IOptions = {}) {
      this._editorFactory =
        options.editorFactory || InputArea.defaultEditorFactory;
    }

    /**
     * The readonly editor factory that create code editors
     */
    get editorFactory(): CodeEditor.Factory {
      return this._editorFactory;
    }

    /**
     * Create a new cell header for the parent widget.
     */
    createCellHeader(): ICellHeader {
      return new CellHeader();
    }

    /**
     * Create a new cell header for the parent widget.
     */
    createCellFooter(): ICellFooter {
      return new CellFooter();
    }

    /**
     * Create an input prompt.
     */
    createInputPrompt(): IInputPrompt {
      return new InputPrompt();
    }

    /**
     * Create the output prompt for the widget.
     */
    createOutputPrompt(): IOutputPrompt {
      return new OutputPrompt();
    }

    /**
     * Create an stdin widget.
     */
    createStdin(options: Stdin.IOptions): IStdin {
      return new Stdin(options);
    }

    private _editorFactory: CodeEditor.Factory = null;
  }

  /**
   * A namespace for cell content factory.
   */
  export namespace ContentFactory {
    /**
     * Options for the content factory.
     */
    export interface IOptions {
      /**
       * The editor factory used by the content factory.
       *
       * If this is not passed, a default CodeMirror editor factory
       * will be used.
       */
      editorFactory?: CodeEditor.Factory;
    }
  }

  /**
   * The default content factory for cells.
   */
  export const defaultContentFactory = new ContentFactory();
}

/******************************************************************************
 * CodeCell
 ******************************************************************************/

/**
 * A widget for a code cell.
 */
export class CodeCell extends Cell {
  /**
   * Construct a code cell widget.
   */
  constructor(options: CodeCell.IOptions) {
    super(options);
    this.addClass(CODE_CELL_CLASS);

    // Only save options not handled by parent constructor.
    let rendermime = (this._rendermime = options.rendermime);
    let contentFactory = this.contentFactory;
    let model = this.model;

    // Insert the output before the cell footer.
    let outputWrapper = (this._outputWrapper = new Panel());
    outputWrapper.addClass(CELL_OUTPUT_WRAPPER_CLASS);
    let outputCollapser = new OutputCollapser();
    outputCollapser.addClass(CELL_OUTPUT_COLLAPSER_CLASS);
    let output = (this._output = new OutputArea({
      model: model.outputs,
      rendermime,
      contentFactory: contentFactory
    }));
    output.addClass(CELL_OUTPUT_AREA_CLASS);
    // Set a CSS if there are no outputs, and connect a signal for future
    // changes to the number of outputs. This is for conditional styling
    // if there are no outputs.
    if (model.outputs.length === 0) {
      this.addClass(NO_OUTPUTS_CLASS);
    }
    output.outputLengthChanged.connect(this._outputLengthHandler, this);
    outputWrapper.addWidget(outputCollapser);
    outputWrapper.addWidget(output);
    (this.layout as PanelLayout).insertWidget(2, outputWrapper);

    this._outputPlaceholder = new OutputPlaceholder(() => {
      this.outputHidden = !this.outputHidden;
    });
    model.stateChanged.connect(this.onStateChanged, this);
  }

  /**
   * The model used by the widget.
   */
  readonly model: ICodeCellModel;

  /**
   * Initialize view state from model.
   *
   * #### Notes
   * Should be called after construction. For convenience, returns this, so it
   * can be chained in the construction, like `new Foo().initializeState();`
   */
  initializeState(): this {
    super.initializeState();
    this.loadScrolledState();

    this.setPrompt(`${this.model.executionCount || ''}`);
    return this;
  }

  /**
   * Get the output area for the cell.
   */
  get outputArea(): OutputArea {
    return this._output;
  }

  /**
   * The view state of output being collapsed.
   */
  get outputHidden(): boolean {
    return this._outputHidden;
  }
  set outputHidden(value: boolean) {
    if (this._outputHidden === value) {
      return;
    }
    let layout = this._outputWrapper.layout as PanelLayout;
    if (value) {
      layout.removeWidget(this._output);
      layout.addWidget(this._outputPlaceholder);
      if (this.inputHidden && !this._outputWrapper.isHidden) {
        this._outputWrapper.hide();
      }
    } else {
      if (this._outputWrapper.isHidden) {
        this._outputWrapper.show();
      }
      layout.removeWidget(this._outputPlaceholder);
      layout.addWidget(this._output);
    }
    this._outputHidden = value;
    if (this.syncCollapse) {
      this.saveCollapseState();
    }
  }

  /**
   * Save view collapse state to model
   */
  saveCollapseState() {
    // Because collapse state for a code cell involves two different pieces of
    // metadata (the `collapsed` and `jupyter` metadata keys), we block reacting
    // to changes in metadata until we have fully committed our changes.
    // Otherwise setting one key can trigger a write to the other key to
    // maintain the synced consistency.
    this._savingMetadata = true;

    try {
      super.saveCollapseState();

      const metadata = this.model.metadata;
      const collapsed = this.model.metadata.get('collapsed');

      if (
        (this.outputHidden && collapsed === true) ||
        (!this.outputHidden && collapsed === undefined)
      ) {
        return;
      }

      // Do not set jupyter.outputs_hidden since it is redundant. See
      // and https://github.com/jupyter/nbformat/issues/137
      if (this.outputHidden) {
        metadata.set('collapsed', true);
      } else {
        metadata.delete('collapsed');
      }
    } finally {
      this._savingMetadata = false;
    }
  }

  /**
   * Revert view collapse state from model.
   *
   * We consider the `collapsed` metadata key as the source of truth for outputs
   * being hidden.
   */
  loadCollapseState() {
    super.loadCollapseState();
    this.outputHidden = !!this.model.metadata.get('collapsed');
  }

  /**
   * Whether the output is in a scrolled state?
   */
  get outputsScrolled(): boolean {
    return this._outputsScrolled;
  }
  set outputsScrolled(value: boolean) {
    this.toggleClass('jp-mod-outputsScrolled', value);
    this._outputsScrolled = value;
    if (this.syncScrolled) {
      this.saveScrolledState();
    }
  }

  /**
   * Save view collapse state to model
   */
  saveScrolledState() {
    const { metadata } = this.model;
    const current = metadata.get('scrolled');

    if (
      (this.outputsScrolled && current === true) ||
      (!this.outputsScrolled && current === undefined)
    ) {
      return;
    }
    if (this.outputsScrolled) {
      metadata.set('scrolled', true);
    } else {
      metadata.delete('scrolled');
    }
  }

  /**
   * Revert view collapse state from model.
   */
  loadScrolledState() {
    const metadata = this.model.metadata;

    // We don't have the notion of 'auto' scrolled, so we make it false.
    if (metadata.get('scrolled') === 'auto') {
      this.outputsScrolled = false;
    } else {
      this.outputsScrolled = !!metadata.get('scrolled');
    }
  }

  /**
   * Whether to sync the scrolled state to the cell model.
   */
  get syncScrolled(): boolean {
    return this._syncScrolled;
  }
  set syncScrolled(value: boolean) {
    if (this._syncScrolled === value) {
      return;
    }
    this._syncScrolled = value;
    if (value) {
      this.loadScrolledState();
    }
  }

  /**
   * Handle the input being hidden.
   *
   * #### Notes
   * This method is called by the case cell implementation and is
   * subclasses here so the code cell can watch to see when input
   * is hidden without accessing private state.
   */
  protected handleInputHidden(value: boolean): void {
    if (!value && this._outputWrapper.isHidden) {
      this._outputWrapper.show();
    } else if (value && !this._outputWrapper.isHidden && this._outputHidden) {
      this._outputWrapper.hide();
    }
  }

  /**
   * Clone the cell, using the same model.
   */
  clone(): CodeCell {
    let constructor = this.constructor as typeof CodeCell;
    return new constructor({
      model: this.model,
      contentFactory: this.contentFactory,
      rendermime: this._rendermime
    });
  }

  /**
   * Clone the OutputArea alone, returning a simplified output area, using the same model.
   */
  cloneOutputArea(): OutputArea {
    return new SimplifiedOutputArea({
      model: this.model.outputs,
      contentFactory: this.contentFactory,
      rendermime: this._rendermime
    });
  }

  /**
   * Dispose of the resources used by the widget.
   */
  dispose(): void {
    if (this.isDisposed) {
      return;
    }
    this._output.outputLengthChanged.disconnect(
      this._outputLengthHandler,
      this
    );
    this._rendermime = null;
    this._output = null;
    this._outputWrapper = null;
    this._outputPlaceholder = null;
    super.dispose();
  }

  /**
   * Handle changes in the model.
   */
  protected onStateChanged(model: ICellModel, args: IChangedArgs<any>): void {
    switch (args.name) {
      case 'executionCount':
        this.setPrompt(`${(model as ICodeCellModel).executionCount || ''}`);
        break;
      default:
        break;
    }
  }

  /**
   * Handle changes in the metadata.
   */
  protected onMetadataChanged(
    model: IObservableMap<JSONValue>,
    args: IObservableMap.IChangedArgs<JSONValue>
  ): void {
    if (this._savingMetadata) {
      // We are in middle of a metadata transaction, so don't react to it.
      return;
    }
    switch (args.key) {
      case 'scrolled':
        if (this.syncScrolled) {
          this.loadScrolledState();
        }
        break;
      case 'collapsed':
        if (this.syncCollapse) {
          this.loadCollapseState();
        }
        break;
      default:
        break;
    }
    super.onMetadataChanged(model, args);
  }

  /**
   * Handle changes in the number of outputs in the output area.
   */
  private _outputLengthHandler(sender: OutputArea, args: number) {
    let force = args === 0 ? true : false;
    this.toggleClass(NO_OUTPUTS_CLASS, force);
  }

  private _rendermime: IRenderMimeRegistry = null;
  private _outputHidden = false;
  private _outputsScrolled: boolean;
  private _outputWrapper: Widget = null;
  private _outputPlaceholder: OutputPlaceholder = null;
  private _output: OutputArea = null;
  private _syncScrolled = false;
  private _savingMetadata = false;
}

/**
 * The namespace for the `CodeCell` class statics.
 */
export namespace CodeCell {
  /**
   * An options object for initializing a base cell widget.
   */
  export interface IOptions extends Cell.IOptions {
    /**
     * The model used by the cell.
     */
    model: ICodeCellModel;

    /**
     * The mime renderer for the cell widget.
     */
    rendermime: IRenderMimeRegistry;
  }

  /**
   * Execute a cell given a client session.
   */
  export async function execute(
    cell: CodeCell,
    session: IClientSession,
    metadata?: JSONObject
  ): Promise<KernelMessage.IExecuteReplyMsg | void> {
    let model = cell.model;
    let code = model.value.text;
    if (!code.trim() || !session.kernel) {
      model.executionCount = null;
      model.outputs.clear();
      return;
    }
<<<<<<< HEAD
    metadata = { ...metadata, cellId: model.id };
    const { recordTiming } = metadata;
=======

    let cellId = { cellId: model.id };
    metadata = {
      ...model.metadata.toJSON(),
      ...metadata,
      ...cellId
    };
>>>>>>> 7274670d
    model.executionCount = null;
    cell.outputHidden = false;
    cell.setPrompt('*');
    model.trusted = true;
    let future: Kernel.IFuture<
      KernelMessage.IExecuteRequestMsg,
      KernelMessage.IExecuteReplyMsg
    >;
    try {
      const msgPromise = OutputArea.execute(
        code,
        cell.outputArea,
        session,
        metadata
      );
      // cell.outputArea.future assigned synchronously in `execute`
      if (recordTiming) {
        const recordTimingHook = (msg: KernelMessage.IIOPubMessage) => {
          let label: string;
          switch (msg.header.msg_type) {
            case 'status':
              label = `status.${
                (msg as KernelMessage.IStatusMsg).content.execution_state
              }`;
              break;
            case 'execute_input':
              label = 'execute_input';
              break;
            default:
              return;
          }
          const value = msg.header.date;
          if (!value) {
            return;
          }
          const timingInfo: any = model.metadata.get('execution') || {};
          timingInfo[`iopub.${label}`] = value;
          model.metadata.set('execution', timingInfo);
          return true;
        };
        cell.outputArea.future.registerMessageHook(recordTimingHook);
      }
      // Save this execution's future so we can compare in the catch below.
      future = cell.outputArea.future;
      const msg = await msgPromise;
      model.executionCount = msg.content.execution_count;
      const started = msg.metadata.started as string;
      if (recordTiming && started) {
        const timingInfo = (model.metadata.get('execution') as any) || {};
        if (started) {
          timingInfo['shell.execute_reply.started'] = started;
        }
        const date = msg.header.date as string;
        if (date) {
          timingInfo['shell.execute_reply'] = date;
        }
        model.metadata.set('execution', timingInfo);
      }
      return msg;
    } catch (e) {
      // If this is still the current execution, clear the prompt.
      if (e.message === 'Canceled' && cell.outputArea.future === future) {
        cell.setPrompt('');
      }
      throw e;
    }
  }
}

/******************************************************************************
 * MarkdownCell
 ******************************************************************************/

/**
 * A widget for a Markdown cell.
 *
 * #### Notes
 * Things get complicated if we want the rendered text to update
 * any time the text changes, the text editor model changes,
 * or the input area model changes.  We don't support automatically
 * updating the rendered text in all of these cases.
 */
export class MarkdownCell extends Cell {
  /**
   * Construct a Markdown cell widget.
   */
  constructor(options: MarkdownCell.IOptions) {
    super(options);
    this.addClass(MARKDOWN_CELL_CLASS);
    // Ensure we can resolve attachments:
    this._rendermime = options.rendermime.clone({
      resolver: new AttachmentsResolver({
        parent: options.rendermime.resolver,
        model: this.model.attachments
      })
    });

    // Throttle the rendering rate of the widget.
    this._monitor = new ActivityMonitor({
      signal: this.model.contentChanged,
      timeout: RENDER_TIMEOUT
    });
    this._monitor.activityStopped.connect(() => {
      if (this._rendered) {
        this.update();
      }
    }, this);

    void this._updateRenderedInput().then(() => {
      this._ready.resolve(void 0);
    });
    this.renderInput(this._renderer);
  }

  /**
   * The model used by the widget.
   */
  readonly model: IMarkdownCellModel;

  /**
   * A promise that resolves when the widget renders for the first time.
   */
  get ready(): Promise<void> {
    return this._ready.promise;
  }

  /**
   * Whether the cell is rendered.
   */
  get rendered(): boolean {
    return this._rendered;
  }
  set rendered(value: boolean) {
    if (value === this._rendered) {
      return;
    }
    this._rendered = value;
    this._handleRendered();
    // Refreshing an editor can be really expensive, so we don't call it from
    // _handleRendered, since _handledRendered is also called on every update
    // request.
    if (!this._rendered) {
      this.editor.refresh();
    }
  }

  /**
   * Render an input instead of the text editor.
   */
  protected renderInput(widget: Widget): void {
    this.addClass(RENDERED_CLASS);
    this.inputArea.renderInput(widget);
  }

  /**
   * Show the text editor instead of rendered input.
   */
  protected showEditor(): void {
    this.removeClass(RENDERED_CLASS);
    this.inputArea.showEditor();
  }

  /*
   * Handle `update-request` messages.
   */
  protected onUpdateRequest(msg: Message): void {
    // Make sure we are properly rendered.
    this._handleRendered();
    super.onUpdateRequest(msg);
  }

  /**
   * Handle the rendered state.
   */
  private _handleRendered(): void {
    if (!this._rendered) {
      this.showEditor();
    } else {
      // TODO: It would be nice for the cell to provide a way for
      // its consumers to hook into when the rendering is done.
      void this._updateRenderedInput();
      this.renderInput(this._renderer);
    }
  }

  /**
   * Update the rendered input.
   */
  private _updateRenderedInput(): Promise<void> {
    let model = this.model;
    let text = (model && model.value.text) || DEFAULT_MARKDOWN_TEXT;
    // Do not re-render if the text has not changed.
    if (text !== this._prevText) {
      let mimeModel = new MimeModel({ data: { 'text/markdown': text } });
      if (!this._renderer) {
        this._renderer = this._rendermime.createRenderer('text/markdown');
        this._renderer.addClass(MARKDOWN_OUTPUT_CLASS);
      }
      this._prevText = text;
      return this._renderer.renderModel(mimeModel);
    }
    return Promise.resolve(void 0);
  }

  /**
   * Clone the cell, using the same model.
   */
  clone(): MarkdownCell {
    let constructor = this.constructor as typeof MarkdownCell;
    return new constructor({
      model: this.model,
      contentFactory: this.contentFactory,
      rendermime: this._rendermime
    });
  }

  private _monitor: ActivityMonitor<any, any> = null;
  private _renderer: IRenderMime.IRenderer = null;
  private _rendermime: IRenderMimeRegistry;
  private _rendered = true;
  private _prevText = '';
  private _ready = new PromiseDelegate<void>();
}

/**
 * The namespace for the `CodeCell` class statics.
 */
export namespace MarkdownCell {
  /**
   * An options object for initializing a base cell widget.
   */
  export interface IOptions extends Cell.IOptions {
    /**
     * The model used by the cell.
     */
    model: IMarkdownCellModel;

    /**
     * The mime renderer for the cell widget.
     */
    rendermime: IRenderMimeRegistry;
  }
}

/******************************************************************************
 * RawCell
 ******************************************************************************/

/**
 * A widget for a raw cell.
 */
export class RawCell extends Cell {
  /**
   * Construct a raw cell widget.
   */
  constructor(options: Cell.IOptions) {
    super(options);
    this.addClass(RAW_CELL_CLASS);
  }

  /**
   * Clone the cell, using the same model.
   */
  clone(): RawCell {
    let constructor = this.constructor as typeof RawCell;
    return new constructor({
      model: this.model,
      contentFactory: this.contentFactory
    });
  }

  /**
   * The model used by the widget.
   */
  readonly model: IRawCellModel;
}

/**
 * The namespace for the `RawCell` class statics.
 */
export namespace RawCell {
  /**
   * An options object for initializing a base cell widget.
   */
  export interface IOptions extends Cell.IOptions {
    /**
     * The model used by the cell.
     */
    model: IRawCellModel;
  }
}<|MERGE_RESOLUTION|>--- conflicted
+++ resolved
@@ -1018,18 +1018,13 @@
       model.outputs.clear();
       return;
     }
-<<<<<<< HEAD
-    metadata = { ...metadata, cellId: model.id };
-    const { recordTiming } = metadata;
-=======
-
     let cellId = { cellId: model.id };
     metadata = {
       ...model.metadata.toJSON(),
       ...metadata,
       ...cellId
     };
->>>>>>> 7274670d
+    const { recordTiming } = metadata;
     model.executionCount = null;
     cell.outputHidden = false;
     cell.setPrompt('*');
