--- conflicted
+++ resolved
@@ -1,11 +1,6 @@
 {
-<<<<<<< HEAD
-  "name": "@jupyterlab-webrtc/services",
-  "version": "7.4.0-rc.0",
-=======
   "name": "@jupyterlab/services",
   "version": "7.4.0-rc.1",
->>>>>>> a911ae62
   "description": "Client APIs for the Jupyter services REST APIs",
   "keywords": [
     "jupyter",
